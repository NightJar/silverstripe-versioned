--- conflicted
+++ resolved
@@ -2007,11 +2007,6 @@
     /**
      * Return all versions of the current object
      *
-<<<<<<< HEAD
-=======
-     * @internal
-     * @deprecated 1.5.0 Will be removed in 2.0.0, use Versions() instead
->>>>>>> 847b2366
      * @return DataList
      */
     public function Versions()
@@ -2022,70 +2017,6 @@
     }
 
     /**
-<<<<<<< HEAD
-=======
-     * Return a list of all the versions available.
-     *
-     * @deprecated 1.5.0 Will be removed in 2.0.0, please use Versions() instead
-     * @param  string $filter
-     * @param  string $sort
-     * @param  string $limit
-     * @param  string $join @deprecated use leftJoin($table, $joinClause) instead
-     * @param  string $having @deprecated
-     * @return ArrayList
-     */
-    public function allVersions($filter = "", $sort = "", $limit = "", $join = "", $having = "")
-    {
-        // Make sure the table names are not postfixed (e.g. _Live)
-        $oldMode = static::get_reading_mode();
-        static::set_stage(static::DRAFT);
-
-        $owner = $this->owner;
-        $list = DataObject::get(DataObject::getSchema()->baseDataClass($owner), $filter, $sort, $join, $limit);
-        if ($having) {
-            // @todo - This method doesn't exist on DataList
-            $list->having($having);
-        }
-
-        $query = $list->dataQuery()->query();
-
-        $baseTable = null;
-        foreach ($query->getFrom() as $table => $tableJoin) {
-            if (is_string($tableJoin) && $tableJoin[0] == '"') {
-                $baseTable = str_replace('"', '', $tableJoin);
-            } elseif (is_string($tableJoin) && substr($tableJoin, 0, 5) != 'INNER') {
-                $query->setFrom([
-                    $table => "LEFT JOIN \"$table\" ON \"$table\".\"RecordID\"=\"{$baseTable}_Versions\".\"RecordID\""
-                        . " AND \"$table\".\"Version\" = \"{$baseTable}_Versions\".\"Version\""
-                ]);
-            }
-            $query->renameTable($table, $table . '_Versions');
-        }
-
-        // Add all <basetable>_Versions columns
-        foreach (Config::inst()->get(static::class, 'db_for_versions_table') as $name => $type) {
-            $query->selectField(sprintf('"%s_Versions"."%s"', $baseTable, $name), $name);
-        }
-
-        $query->addWhere([
-            "\"{$baseTable}_Versions\".\"RecordID\" = ?" => $owner->ID
-        ]);
-        $query->setOrderBy(($sort) ? $sort
-            : "\"{$baseTable}_Versions\".\"LastEdited\" DESC, \"{$baseTable}_Versions\".\"Version\" DESC");
-
-        $records = $query->execute();
-        $versions = new ArrayList();
-
-        foreach ($records as $record) {
-            $versions->push(new Versioned_Version($record));
-        }
-
-        Versioned::set_reading_mode($oldMode);
-        return $versions;
-    }
-
-    /**
->>>>>>> 847b2366
      * Compare two version, and return the diff between them.
      *
      * @param string $from The version to compare from.
