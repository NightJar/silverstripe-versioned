--- conflicted
+++ resolved
@@ -19,14 +19,9 @@
         }
     ],
     "require": {
-<<<<<<< HEAD
         "silverstripe/framework": "^5",
         "silverstripe/vendor-plugin": "^1"
-=======
-        "silverstripe/framework": "^4.2",
-        "silverstripe/vendor-plugin": "^1",
         "symfony/cache": "^3.4"
->>>>>>> 847b2366
     },
     "require-dev": {
         "phpunit/phpunit": "^7@dev",
