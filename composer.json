{
    "name": "silverstripe/versioned",
    "description": "SilverStripe Versioned component",
    "type": "silverstripe-vendormodule",
    "homepage": "http://silverstripe.org",
    "license": "BSD-3-Clause",
    "keywords": [
        "silverstripe",
        "versioned"
    ],
    "authors": [
        {
            "name": "SilverStripe",
            "homepage": "http://silverstripe.com"
        },
        {
            "name": "The SilverStripe Community",
            "homepage": "http://silverstripe.org"
        }
    ],
    "require": {
        "silverstripe/framework": "^4",
        "silverstripe/vendor-plugin": "^1"
    },
    "require-dev": {
        "phpunit/phpunit": "^5.7",
<<<<<<< HEAD
        "silverstripe/admin": "^1",
        "squizlabs/php_codesniffer": "^3.0"
=======
        "squizlabs/php_codesniffer": "^3",
        "silverstripe/admin": "^1"
>>>>>>> 4c2e90c9
    },
    "autoload": {
        "psr-4": {
            "SilverStripe\\Versioned\\": "src/",
            "SilverStripe\\Versioned\\Tests\\": "tests/php/"
        }
    },
    "scripts": {
        "lint": "vendor/bin/phpcs src/ tests/php/",
        "lint-clean": "vendor/bin/phpcbf src/ tests/php/"
    },
    "minimum-stability": "dev",
    "prefer-stable": true
}<|MERGE_RESOLUTION|>--- conflicted
+++ resolved
@@ -24,13 +24,8 @@
     },
     "require-dev": {
         "phpunit/phpunit": "^5.7",
-<<<<<<< HEAD
         "silverstripe/admin": "^1",
-        "squizlabs/php_codesniffer": "^3.0"
-=======
-        "squizlabs/php_codesniffer": "^3",
-        "silverstripe/admin": "^1"
->>>>>>> 4c2e90c9
+        "squizlabs/php_codesniffer": "^3"
     },
     "autoload": {
         "psr-4": {
