--- conflicted
+++ resolved
@@ -16,7 +16,6 @@
 use SilverStripe\Security\Member;
 use SilverStripe\Security\Permission;
 use BadMethodCallException;
-use Exception;
 use SilverStripe\Security\Security;
 
 /**
@@ -390,13 +389,9 @@
      */
     public function canPublish($member = null)
     {
-<<<<<<< HEAD
         // No action for unversiond objects so no action to deny
-        if (!$this->isVersioned()) {
-=======
         // Implicitly added items allow publish
-        if ($this->Added === self::IMPLICITLY) {
->>>>>>> b702a499
+        if (!$this->isVersioned() || $this->Added === self::IMPLICITLY) {
             return true;
         }
 
@@ -513,13 +508,13 @@
 
         // Preview live if versioned
         if ($this->isVersioned()) {
-            $live = $this->getObjectInStage(Versioned::LIVE);
-            if ($live instanceof CMSPreviewable && $live->canView() && ($link = $live->PreviewLink())) {
-                $links[Versioned::LIVE] = [
-                    'href' => Controller::join_links($link, '?stage=' . Versioned::LIVE),
-                    'type' => $live->getMimeType(),
-                ];
-            }
+        $live = $this->getObjectInStage(Versioned::LIVE);
+        if ($live instanceof CMSPreviewable && $live->canView() && ($link = $live->PreviewLink())) {
+            $links[Versioned::LIVE] = [
+                'href' => Controller::join_links($link, '?stage=' . Versioned::LIVE),
+                'type' => $live->getMimeType(),
+            ];
+        }
         }
 
         return $links;
